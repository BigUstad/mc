/*
 * MinIO Client (C) 2016, 2017 MinIO, Inc.
 *
 * Licensed under the Apache License, Version 2.0 (the "License");
 * you may not use this file except in compliance with the License.
 * You may obtain a copy of the License at
 *
 *     http://www.apache.org/licenses/LICENSE-2.0
 *
 * Unless required by applicable law or agreed to in writing, software
 * distributed under the License is distributed on an "AS IS" BASIS,
 * WITHOUT WARRANTIES OR CONDITIONS OF ANY KIND, either express or implied.
 * See the License for the specific language governing permissions and
 * limitations under the License.
 */

package cmd

import "github.com/minio/cli"

var (
	adminFlags = []cli.Flag{}
)

const (
	// dot represents a list item, for eg. server status - online (green) or offline (red)
	dot = "●"
	// check represents successful operation
	check = "✔"
)

var adminCmdSubcommands = []cli.Command{
	adminServiceCmd,
	adminServerUpdateCmd,
	adminInfoCmd,
	adminUserCmd,
	adminGroupCmd,
	adminPolicyCmd,
	adminConfigCmd,
	adminHealCmd,
	adminProfileCmd,
	adminTopCmd,
	adminTraceCmd,
	adminConsoleCmd,
	adminPrometheusCmd,
	adminKMSCmd,
	adminHealthCmd,
	adminSubnetCmd,
	adminBucketCmd,
}

var adminCmd = cli.Command{
	Name:            "admin",
	Usage:           "manage MinIO servers",
	Action:          mainAdmin,
	Subcommands:     adminCmdSubcommands,
	HideHelpCommand: true,
	Before:          setGlobalsFromContext,
	Flags:           append(adminFlags, globalFlags...),
<<<<<<< HEAD
	Subcommands: []cli.Command{
		adminServiceCmd,
		adminServerUpdateCmd,
		adminInfoCmd,
		adminUserCmd,
		adminGroupCmd,
		adminPolicyCmd,
		adminConfigCmd,
		adminHealCmd,
		adminProfileCmd,
		adminTopCmd,
		adminBwInfoCmd,
		adminTraceCmd,
		adminConsoleCmd,
		adminPrometheusCmd,
		adminKMSCmd,
		adminOBDCmd,
		adminBucketCmd,
	},
=======
>>>>>>> 41c804b1
}

const dateTimeFormatFilename = "2006-01-02T15-04-05.999999-07-00"

// mainAdmin is the handle for "mc admin" command.
func mainAdmin(ctx *cli.Context) error {
	commandNotFound(ctx, adminCmdSubcommands)
	return nil
	// Sub-commands like "service", "heal", "top" have their own main.
}<|MERGE_RESOLUTION|>--- conflicted
+++ resolved
@@ -57,7 +57,6 @@
 	HideHelpCommand: true,
 	Before:          setGlobalsFromContext,
 	Flags:           append(adminFlags, globalFlags...),
-<<<<<<< HEAD
 	Subcommands: []cli.Command{
 		adminServiceCmd,
 		adminServerUpdateCmd,
@@ -77,8 +76,6 @@
 		adminOBDCmd,
 		adminBucketCmd,
 	},
-=======
->>>>>>> 41c804b1
 }
 
 const dateTimeFormatFilename = "2006-01-02T15-04-05.999999-07-00"
